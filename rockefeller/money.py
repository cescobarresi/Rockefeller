--- conflicted
+++ resolved
@@ -84,9 +84,6 @@
             currency. :class:`~rockefeller.currency.Currency` instance.
 
         :return: Exchange rate as a ``decimal`` if found, else ``None``.
-
-        :raises: :class:`~rockefeller.exceptions.ExchangeError`
-            if Exchange rate bettween currencies is not defined.
         """
         rate = get_exchange_rate(self.currency, currency)
         if rate is None:
@@ -97,14 +94,7 @@
             if rate_from_base and rate_base_to:
                 rate = rate_from_base * rate_base_to
 
-<<<<<<< HEAD
-        if rate:
-            return rate
-        raise ExchangeError(
-            'Exchange rate {}-{} not defined.'.format(self.currency, currency))
-=======
         return rate
->>>>>>> e49367fb
 
     def exchange_to(self, currency, indirection_currency=None,
                     exchange_rate=None):
@@ -123,12 +113,6 @@
         :raises: :class:`~rockefeller.exceptions.ExchangeError`
             if Exchange rate bettween currencies is not defined.
         """
-<<<<<<< HEAD
-        rate = self.exchange_rate_to(currency,
-                                     indirection_currency=indirection_currency)
-        amount = round_amount(self.amount * rate, currency)
-        return self.__class__(amount=amount, currency=currency)
-=======
         if exchange_rate is None:
             exchange_rate = self.get_exchange_rate_to(
                 currency, indirection_currency=indirection_currency)
@@ -138,4 +122,6 @@
         if exchange_rate:
             amount = round_amount(self.amount * exchange_rate, currency)
             return self.__class__(amount=amount, currency=currency)
->>>>>>> e49367fb
+
+        raise ExchangeError(
+            'Exchange rate {}-{} not defined.'.format(self.currency, currency))